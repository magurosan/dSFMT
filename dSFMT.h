#pragma once
/**
 * @file dSFMT.h
 *
 * @brief double precision SIMD oriented Fast Mersenne Twister(dSFMT)
 * pseudorandom number generator based on IEEE 754 format.
 *
 * @author Mutsuo Saito (Hiroshima University)
 * @author Makoto Matsumoto (Hiroshima University)
 * @author Masaki Ota
 *
 * Copyright (C) 2007, 2008 Mutsuo Saito, Makoto Matsumoto and
 * Hiroshima University. All rights reserved.
 * Copyright (C) 2012 Mutsuo Saito, Makoto Matsumoto,
 * Hiroshima University and The University of Tokyo.
 * All rights reserved.
 * Copyright (C) 2018, 2020 Masaki Ota. All rights reserved.
 *
 * The new BSD License is applied to this software.
 * see LICENSE.txt
 *
 * @note We assume that your system has inttypes.h.  If your system
 * doesn't have inttypes.h, you have to typedef uint32_t and uint64_t,
 * and you have to define PRIu64 and PRIx64 in this file as follows:
 * @verbatim
 typedef unsigned int uint32_t
 typedef unsigned long long uint64_t
 #define PRIu64 "llu"
 #define PRIx64 "llx"
@endverbatim
 * uint32_t must be exactly 32-bit unsigned integer type (no more, no
 * less), and uint64_t must be exactly 64-bit unsigned integer type.
 * PRIu64 and PRIx64 are used for printf function to print 64-bit
 * unsigned int and 64-bit unsigned int in hexadecimal format.
 */

#ifndef DSFMT_H
#define DSFMT_H
#if defined(__cplusplus)
extern "C" {
#endif

#include <stdio.h>
#include <assert.h>
#include <stddef.h>

#if !defined(DSFMT_MEXP)
#ifdef __GNUC__
  #warning "DSFMT_MEXP is not defined. I assume DSFMT_MEXP is 19937."
#endif
  #define DSFMT_MEXP 19937
#endif
/*-----------------
  BASIC DEFINITIONS
  -----------------*/
/* Mersenne Exponent. The period of the sequence
 *  is a multiple of 2^DSFMT_MEXP-1.
 * #define DSFMT_MEXP 19937 */
/** DSFMT generator has an internal state array of 128-bit integers,
 * and N is its size. */
#define DSFMT_N ((DSFMT_MEXP - 128) / 104 + 1)
/** N32 is the size of internal state array when regarded as an array
 * of 32-bit integers.*/
#define DSFMT_N32 (DSFMT_N * 4)
/** N64 is the size of internal state array when regarded as an array
 * of 64-bit integers.*/
#define DSFMT_N64 (DSFMT_N * 2)

#if !defined(DSFMT_BIG_ENDIAN)
#  if defined(__BYTE_ORDER) && defined(__BIG_ENDIAN)
#    if __BYTE_ORDER == __BIG_ENDIAN
#      define DSFMT_BIG_ENDIAN 1
#    endif
#  elif defined(_BYTE_ORDER) && defined(_BIG_ENDIAN)
#    if _BYTE_ORDER == _BIG_ENDIAN
#      define DSFMT_BIG_ENDIAN 1
#    endif
#  elif defined(__BYTE_ORDER__) && defined(__BIG_ENDIAN__)
#    if __BYTE_ORDER__ == __BIG_ENDIAN__
#      define DSFMT_BIG_ENDIAN 1
#    endif
#  elif defined(BYTE_ORDER) && defined(BIG_ENDIAN)
#    if BYTE_ORDER == BIG_ENDIAN
#      define DSFMT_BIG_ENDIAN 1
#    endif
#  elif defined(__BIG_ENDIAN) || defined(_BIG_ENDIAN) \
    || defined(__BIG_ENDIAN__) || defined(BIG_ENDIAN)
#      define DSFMT_BIG_ENDIAN 1
#  endif
#endif

#if defined(DSFMT_BIG_ENDIAN) && defined(__amd64)
#  undef DSFMT_BIG_ENDIAN
#endif

#if defined(__STDC_VERSION__) && (__STDC_VERSION__ >= 199901L)
#  include <inttypes.h>
#elif defined(_MSC_VER) || defined(__BORLANDC__)
#  if !defined(DSFMT_UINT32_DEFINED) && !defined(SFMT_UINT32_DEFINED)
typedef unsigned int uint32_t;
typedef unsigned __int64 uint64_t;
#    ifndef UINT64_C
#      define UINT64_C(v) (v ## ui64)
#    endif
#    define DSFMT_UINT32_DEFINED
#    if !defined(inline) && !defined(__cplusplus)
#      define inline __inline
#    endif
#  endif
#else
#  include <inttypes.h>
#  if !defined(inline) && !defined(__cplusplus)
#    if defined(__GNUC__)
#      define inline __inline__
#    else
#      define inline
#    endif
#  endif
#endif

#ifndef PRIu64
#  if defined(_MSC_VER) || defined(__BORLANDC__)
#    define PRIu64 "I64u"
#    define PRIx64 "I64x"
#  else
#    define PRIu64 "llu"
#    define PRIx64 "llx"
#  endif
#endif

#ifndef UINT64_C
#  define UINT64_C(v) (v ## ULL)
#endif

/*------------------------------------------
  128-bit SIMD like data type for standard C
  ------------------------------------------*/
#if defined(HAVE_ALTIVEC)
#  if !defined(__APPLE__)
#    include <altivec.h>
#  endif
/** 128-bit data structure */
union W128_T {
    vector unsigned int s;
    uint64_t u[2];
    uint32_t u32[4];
    double d[2];
};

#elif defined(HAVE_SSE2)
#  include <emmintrin.h>

/** 128-bit data structure */
union W128_T {
    __m128i si;
    __m128d sd;
    uint64_t u[2];
    uint32_t u32[4];
    double d[2];
};

<<<<<<< HEAD
#elif defined(__aarch64__) && defined(HAVE_NEON)
#  include <arm_neon.h>

/** 128-bit data structure */
union W128_T {
    uint64x2_t si;
    float64x2_t sd;
=======
#if defined(HAVE_AVX2)
#include <immintrin.h>
union W256_T {
    __m256i y;
    union W128_T x[2];
};
#endif

#elif defined (__AARCH64EL__)
#include <arm_neon.h>
/** 128-bit data structure */
union W128_T {
    uint64x2_t u64x2;
    uint32x4_t u32x4;
    uint8x16_t u8x16;
    
    float64x2_t f64x2;

>>>>>>> 847424d0
    uint64_t u[2];
    uint32_t u32[4];
    double d[2];
};
<<<<<<< HEAD

=======
>>>>>>> 847424d0
#else  /* standard C */
/** 128-bit data structure */
union W128_T {
    uint64_t u[2];
    uint32_t u32[4];
    double d[2];
};
#endif

/** 128-bit data type */
typedef union W128_T w128_t;

/** the 128-bit internal state array */
struct DSFMT_T {
    w128_t status[DSFMT_N + 1];
    int idx;
};
typedef struct DSFMT_T dsfmt_t;

/** dsfmt internal state vector */
extern dsfmt_t dsfmt_global_data;
/** dsfmt mexp for check */
extern const int dsfmt_global_mexp;

void dsfmt_gen_rand_all(dsfmt_t *dsfmt);
void dsfmt_fill_array_open_close(dsfmt_t *dsfmt, double array[], ptrdiff_t size);
void dsfmt_fill_array_close_open(dsfmt_t *dsfmt, double array[], ptrdiff_t size);
void dsfmt_fill_array_open_open(dsfmt_t *dsfmt, double array[], ptrdiff_t size);
void dsfmt_fill_array_close1_open2(dsfmt_t *dsfmt, double array[], ptrdiff_t size);
void dsfmt_chk_init_gen_rand(dsfmt_t *dsfmt, uint32_t seed, int mexp);
void dsfmt_chk_init_by_array(dsfmt_t *dsfmt, uint32_t init_key[],
                             int key_length, int mexp);
const char *dsfmt_get_idstring(void);
int dsfmt_get_min_array_size(void);

#if defined(DSFMT_SHLIB)
#  define DSFMT_PRE_INLINE
#  define DSFMT_PRE_INLINE2
#  define DSFMT_PST_INLINE
#elif defined(__GNUC__)
#  define DSFMT_PRE_INLINE inline static
#  define DSFMT_PRE_INLINE2 inline static
#  define DSFMT_PST_INLINE __attribute__((always_inline))
#elif defined(_MSC_VER) && _MSC_VER >= 1200
#  define DSFMT_PRE_INLINE __forceinline static
#  define DSFMT_PRE_INLINE2 inline static
#  define DSFMT_PST_INLINE
#else
#  define DSFMT_PRE_INLINE inline static
#  define DSFMT_PRE_INLINE2 inline static
#  define DSFMT_PST_INLINE
#endif

DSFMT_PRE_INLINE uint32_t dsfmt_genrand_uint32(dsfmt_t *dsfmt) DSFMT_PST_INLINE;
DSFMT_PRE_INLINE double dsfmt_genrand_close1_open2(dsfmt_t *dsfmt)
    DSFMT_PST_INLINE;
DSFMT_PRE_INLINE double dsfmt_genrand_close_open(dsfmt_t *dsfmt)
    DSFMT_PST_INLINE;
DSFMT_PRE_INLINE double dsfmt_genrand_open_close(dsfmt_t *dsfmt)
    DSFMT_PST_INLINE;
DSFMT_PRE_INLINE double dsfmt_genrand_open_open(dsfmt_t *dsfmt)
    DSFMT_PST_INLINE;
DSFMT_PRE_INLINE uint32_t dsfmt_gv_genrand_uint32(void) DSFMT_PST_INLINE;
DSFMT_PRE_INLINE double dsfmt_gv_genrand_close1_open2(void) DSFMT_PST_INLINE;
DSFMT_PRE_INLINE double dsfmt_gv_genrand_close_open(void) DSFMT_PST_INLINE;
DSFMT_PRE_INLINE double dsfmt_gv_genrand_open_close(void) DSFMT_PST_INLINE;
DSFMT_PRE_INLINE double dsfmt_gv_genrand_open_open(void) DSFMT_PST_INLINE;
DSFMT_PRE_INLINE void dsfmt_gv_fill_array_open_close(double array[], ptrdiff_t size)
    DSFMT_PST_INLINE;
DSFMT_PRE_INLINE void dsfmt_gv_fill_array_close_open(double array[], ptrdiff_t size)
    DSFMT_PST_INLINE;
DSFMT_PRE_INLINE void dsfmt_gv_fill_array_open_open(double array[], ptrdiff_t size)
    DSFMT_PST_INLINE;
DSFMT_PRE_INLINE void dsfmt_gv_fill_array_close1_open2(double array[], ptrdiff_t size)
    DSFMT_PST_INLINE;
DSFMT_PRE_INLINE void dsfmt_gv_init_gen_rand(uint32_t seed) DSFMT_PST_INLINE;
DSFMT_PRE_INLINE void dsfmt_gv_init_by_array(uint32_t init_key[],
                                             int key_length) DSFMT_PST_INLINE;
DSFMT_PRE_INLINE void dsfmt_init_gen_rand(dsfmt_t *dsfmt, uint32_t seed)
    DSFMT_PST_INLINE;
DSFMT_PRE_INLINE void dsfmt_init_by_array(dsfmt_t *dsfmt, uint32_t init_key[],
                                          int key_length) DSFMT_PST_INLINE;

/**
 * This function generates and returns unsigned 32-bit integer.
 * This is slower than SFMT, only for convenience usage.
 * dsfmt_init_gen_rand() or dsfmt_init_by_array() must be called
 * before this function.
 * @param dsfmt dsfmt internal state date
 * @return double precision floating point pseudorandom number
 */
DSFMT_PRE_INLINE2 uint32_t dsfmt_genrand_uint32(dsfmt_t *dsfmt) {
    uint32_t r;
    uint64_t *psfmt64 = &dsfmt->status[0].u[0];

    if (dsfmt->idx >= DSFMT_N64) {
        dsfmt_gen_rand_all(dsfmt);
        dsfmt->idx = 0;
    }
    r = psfmt64[dsfmt->idx++] & 0xffffffffU;
    return r;
}

/**
 * This function generates and returns double precision pseudorandom
 * number which distributes uniformly in the range [1, 2).  This is
 * the primitive and faster than generating numbers in other ranges.
 * dsfmt_init_gen_rand() or dsfmt_init_by_array() must be called
 * before this function.
 * @param dsfmt dsfmt internal state date
 * @return double precision floating point pseudorandom number
 */
DSFMT_PRE_INLINE2 double dsfmt_genrand_close1_open2(dsfmt_t *dsfmt) {
    double r;
    double *psfmt64 = &dsfmt->status[0].d[0];

    if (dsfmt->idx >= DSFMT_N64) {
        dsfmt_gen_rand_all(dsfmt);
        dsfmt->idx = 0;
    }
    r = psfmt64[dsfmt->idx++];
    return r;
}

/**
 * This function generates and returns unsigned 32-bit integer.
 * This is slower than SFMT, only for convenience usage.
 * dsfmt_gv_init_gen_rand() or dsfmt_gv_init_by_array() must be called
 * before this function.  This function uses \b global variables.
 * @return double precision floating point pseudorandom number
 */
DSFMT_PRE_INLINE2 uint32_t dsfmt_gv_genrand_uint32(void) {
    return dsfmt_genrand_uint32(&dsfmt_global_data);
}

/**
 * This function generates and returns double precision pseudorandom
 * number which distributes uniformly in the range [1, 2).
 * dsfmt_gv_init_gen_rand() or dsfmt_gv_init_by_array() must be called
 * before this function. This function uses \b global variables.
 * @return double precision floating point pseudorandom number
 */
DSFMT_PRE_INLINE2 double dsfmt_gv_genrand_close1_open2(void) {
    return dsfmt_genrand_close1_open2(&dsfmt_global_data);
}

/**
 * This function generates and returns double precision pseudorandom
 * number which distributes uniformly in the range [0, 1).
 * dsfmt_init_gen_rand() or dsfmt_init_by_array() must be called
 * before this function.
 * @param dsfmt dsfmt internal state date
 * @return double precision floating point pseudorandom number
 */
DSFMT_PRE_INLINE2 double dsfmt_genrand_close_open(dsfmt_t *dsfmt) {
    return dsfmt_genrand_close1_open2(dsfmt) - 1.0;
}

/**
 * This function generates and returns double precision pseudorandom
 * number which distributes uniformly in the range [0, 1).
 * dsfmt_gv_init_gen_rand() or dsfmt_gv_init_by_array() must be called
 * before this function. This function uses \b global variables.
 * @return double precision floating point pseudorandom number
 */
DSFMT_PRE_INLINE2 double dsfmt_gv_genrand_close_open(void) {
    return dsfmt_gv_genrand_close1_open2() - 1.0;
}

/**
 * This function generates and returns double precision pseudorandom
 * number which distributes uniformly in the range (0, 1].
 * dsfmt_init_gen_rand() or dsfmt_init_by_array() must be called
 * before this function.
 * @param dsfmt dsfmt internal state date
 * @return double precision floating point pseudorandom number
 */
DSFMT_PRE_INLINE2 double dsfmt_genrand_open_close(dsfmt_t *dsfmt) {
    return 2.0 - dsfmt_genrand_close1_open2(dsfmt);
}

/**
 * This function generates and returns double precision pseudorandom
 * number which distributes uniformly in the range (0, 1].
 * dsfmt_gv_init_gen_rand() or dsfmt_gv_init_by_array() must be called
 * before this function. This function uses \b global variables.
 * @return double precision floating point pseudorandom number
 */
DSFMT_PRE_INLINE2 double dsfmt_gv_genrand_open_close(void) {
    return 2.0 - dsfmt_gv_genrand_close1_open2();
}

/**
 * This function generates and returns double precision pseudorandom
 * number which distributes uniformly in the range (0, 1).
 * dsfmt_init_gen_rand() or dsfmt_init_by_array() must be called
 * before this function.
 * @param dsfmt dsfmt internal state date
 * @return double precision floating point pseudorandom number
 */
DSFMT_PRE_INLINE2 double dsfmt_genrand_open_open(dsfmt_t *dsfmt) {
    double *dsfmt64 = &dsfmt->status[0].d[0];
    union {
        double d;
        uint64_t u;
    } r;

    if (dsfmt->idx >= DSFMT_N64) {
        dsfmt_gen_rand_all(dsfmt);
        dsfmt->idx = 0;
    }
    r.d = dsfmt64[dsfmt->idx++];
    r.u |= 1;
    return r.d - 1.0;
}

/**
 * This function generates and returns double precision pseudorandom
 * number which distributes uniformly in the range (0, 1).
 * dsfmt_gv_init_gen_rand() or dsfmt_gv_init_by_array() must be called
 * before this function. This function uses \b global variables.
 * @return double precision floating point pseudorandom number
 */
DSFMT_PRE_INLINE2 double dsfmt_gv_genrand_open_open(void) {
    return dsfmt_genrand_open_open(&dsfmt_global_data);
}

/**
 * This function generates double precision floating point
 * pseudorandom numbers which distribute in the range [1, 2) to the
 * specified array[] by one call. This function is the same as
 * dsfmt_fill_array_close1_open2() except that this function uses
 * \b global variables.
 * @param array an array where pseudorandom numbers are filled
 * by this function.
 * @param size the number of pseudorandom numbers to be generated.
 * see also \sa dsfmt_fill_array_close1_open2()
 */
DSFMT_PRE_INLINE2 void dsfmt_gv_fill_array_close1_open2(double array[], ptrdiff_t size) {
    dsfmt_fill_array_close1_open2(&dsfmt_global_data, array, size);
}

/**
 * This function generates double precision floating point
 * pseudorandom numbers which distribute in the range (0, 1] to the
 * specified array[] by one call. This function is the same as
 * dsfmt_gv_fill_array_close1_open2() except the distribution range.
 * This function uses \b global variables.
 * @param array an array where pseudorandom numbers are filled
 * by this function.
 * @param size the number of pseudorandom numbers to be generated.
 * see also \sa dsfmt_fill_array_close1_open2() and \sa
 * dsfmt_gv_fill_array_close1_open2()
 */
DSFMT_PRE_INLINE2 void dsfmt_gv_fill_array_open_close(double array[], ptrdiff_t size) {
    dsfmt_fill_array_open_close(&dsfmt_global_data, array, size);
}

/**
 * This function generates double precision floating point
 * pseudorandom numbers which distribute in the range [0, 1) to the
 * specified array[] by one call. This function is the same as
 * dsfmt_gv_fill_array_close1_open2() except the distribution range.
 * This function uses \b global variables.
 * @param array an array where pseudorandom numbers are filled
 * by this function.
 * @param size the number of pseudorandom numbers to be generated.
 * see also \sa dsfmt_fill_array_close1_open2() \sa
 * dsfmt_gv_fill_array_close1_open2()
 */
DSFMT_PRE_INLINE2 void dsfmt_gv_fill_array_close_open(double array[], ptrdiff_t size) {
    dsfmt_fill_array_close_open(&dsfmt_global_data, array, size);
}

/**
 * This function generates double precision floating point
 * pseudorandom numbers which distribute in the range (0, 1) to the
 * specified array[] by one call. This function is the same as
 * dsfmt_gv_fill_array_close1_open2() except the distribution range.
 * This function uses \b global variables.
 * @param array an array where pseudorandom numbers are filled
 * by this function.
 * @param size the number of pseudorandom numbers to be generated.
 * see also \sa dsfmt_fill_array_close1_open2() \sa
 * dsfmt_gv_fill_array_close1_open2()
 */
DSFMT_PRE_INLINE2 void dsfmt_gv_fill_array_open_open(double array[], ptrdiff_t size) {
    dsfmt_fill_array_open_open(&dsfmt_global_data, array, size);
}

/**
 * This function initializes the internal state array with a 32-bit
 * integer seed.
 * @param dsfmt dsfmt state vector.
 * @param seed a 32-bit integer used as the seed.
 */
DSFMT_PRE_INLINE2 void dsfmt_init_gen_rand(dsfmt_t *dsfmt, uint32_t seed) {
    dsfmt_chk_init_gen_rand(dsfmt, seed, DSFMT_MEXP);
}

/**
 * This function initializes the internal state array with a 32-bit
 * integer seed. This function uses \b global variables.
 * @param seed a 32-bit integer used as the seed.
 * see also \sa dsfmt_init_gen_rand()
 */
DSFMT_PRE_INLINE2 void dsfmt_gv_init_gen_rand(uint32_t seed) {
    dsfmt_init_gen_rand(&dsfmt_global_data, seed);
}

/**
 * This function initializes the internal state array,
 * with an array of 32-bit integers used as the seeds.
 * @param dsfmt dsfmt state vector
 * @param init_key the array of 32-bit integers, used as a seed.
 * @param key_length the length of init_key.
 */
DSFMT_PRE_INLINE2 void dsfmt_init_by_array(dsfmt_t *dsfmt, uint32_t init_key[],
                                       int key_length) {
    dsfmt_chk_init_by_array(dsfmt, init_key, key_length, DSFMT_MEXP);
}

/**
 * This function initializes the internal state array,
 * with an array of 32-bit integers used as the seeds.
 * This function uses \b global variables.
 * @param init_key the array of 32-bit integers, used as a seed.
 * @param key_length the length of init_key.
 * see also \sa dsfmt_init_by_array()
 */
DSFMT_PRE_INLINE2 void dsfmt_gv_init_by_array(uint32_t init_key[], int key_length) {
    dsfmt_init_by_array(&dsfmt_global_data, init_key, key_length);
}

#if !defined(DSFMT_DO_NOT_USE_OLD_NAMES)
DSFMT_PRE_INLINE const char *get_idstring(void) DSFMT_PST_INLINE;
DSFMT_PRE_INLINE int get_min_array_size(void) DSFMT_PST_INLINE;
DSFMT_PRE_INLINE void init_gen_rand(uint32_t seed) DSFMT_PST_INLINE;
DSFMT_PRE_INLINE void init_by_array(uint32_t init_key[], int key_length)
    DSFMT_PST_INLINE;
DSFMT_PRE_INLINE double genrand_close1_open2(void) DSFMT_PST_INLINE;
DSFMT_PRE_INLINE double genrand_close_open(void) DSFMT_PST_INLINE;
DSFMT_PRE_INLINE double genrand_open_close(void) DSFMT_PST_INLINE;
DSFMT_PRE_INLINE double genrand_open_open(void) DSFMT_PST_INLINE;
DSFMT_PRE_INLINE void fill_array_open_close(double array[], ptrdiff_t size)
    DSFMT_PST_INLINE;
DSFMT_PRE_INLINE void fill_array_close_open(double array[], ptrdiff_t size)
    DSFMT_PST_INLINE;
DSFMT_PRE_INLINE void fill_array_open_open(double array[], ptrdiff_t size)
    DSFMT_PST_INLINE;
DSFMT_PRE_INLINE void fill_array_close1_open2(double array[], ptrdiff_t size)
    DSFMT_PST_INLINE;

/**
 * This function is just the same as dsfmt_get_idstring().
 * @return id string.
 * see also \sa dsfmt_get_idstring()
 */
DSFMT_PRE_INLINE2 const char *get_idstring(void) {
    return dsfmt_get_idstring();
}

/**
 * This function is just the same as dsfmt_get_min_array_size().
 * @return minimum size of array used for fill_array functions.
 * see also \sa dsfmt_get_min_array_size()
 */
DSFMT_PRE_INLINE2 int get_min_array_size(void) {
    return dsfmt_get_min_array_size();
}

/**
 * This function is just the same as dsfmt_gv_init_gen_rand().
 * @param seed a 32-bit integer used as the seed.
 * see also \sa dsfmt_gv_init_gen_rand(), \sa dsfmt_init_gen_rand().
 */
DSFMT_PRE_INLINE2 void init_gen_rand(uint32_t seed) {
    dsfmt_gv_init_gen_rand(seed);
}

/**
 * This function is just the same as dsfmt_gv_init_by_array().
 * @param init_key the array of 32-bit integers, used as a seed.
 * @param key_length the length of init_key.
 * see also \sa dsfmt_gv_init_by_array(), \sa dsfmt_init_by_array().
 */
DSFMT_PRE_INLINE2 void init_by_array(uint32_t init_key[], int key_length) {
    dsfmt_gv_init_by_array(init_key, key_length);
}

/**
 * This function is just the same as dsfmt_gv_genrand_close1_open2().
 * @return double precision floating point number.
 * see also \sa dsfmt_genrand_close1_open2() \sa
 * dsfmt_gv_genrand_close1_open2()
 */
DSFMT_PRE_INLINE2 double genrand_close1_open2(void) {
    return dsfmt_gv_genrand_close1_open2();
}

/**
 * This function is just the same as dsfmt_gv_genrand_close_open().
 * @return double precision floating point number.
 * see also \sa dsfmt_genrand_close_open() \sa
 * dsfmt_gv_genrand_close_open()
 */
DSFMT_PRE_INLINE2 double genrand_close_open(void) {
    return dsfmt_gv_genrand_close_open();
}

/**
 * This function is just the same as dsfmt_gv_genrand_open_close().
 * @return double precision floating point number.
 * see also \sa dsfmt_genrand_open_close() \sa
 * dsfmt_gv_genrand_open_close()
 */
DSFMT_PRE_INLINE2 double genrand_open_close(void) {
    return dsfmt_gv_genrand_open_close();
}

/**
 * This function is just the same as dsfmt_gv_genrand_open_open().
 * @return double precision floating point number.
 * see also \sa dsfmt_genrand_open_open() \sa
 * dsfmt_gv_genrand_open_open()
 */
DSFMT_PRE_INLINE2 double genrand_open_open(void) {
    return dsfmt_gv_genrand_open_open();
}

/**
 * This function is juset the same as dsfmt_gv_fill_array_open_close().
 * @param array an array where pseudorandom numbers are filled
 * by this function.
 * @param size the number of pseudorandom numbers to be generated.
 * see also \sa dsfmt_gv_fill_array_open_close(), \sa
 * dsfmt_fill_array_close1_open2(), \sa
 * dsfmt_gv_fill_array_close1_open2()
 */
DSFMT_PRE_INLINE2 void fill_array_open_close(double array[], ptrdiff_t size) {
    dsfmt_gv_fill_array_open_close(array, size);
}

/**
 * This function is juset the same as dsfmt_gv_fill_array_close_open().
 * @param array an array where pseudorandom numbers are filled
 * by this function.
 * @param size the number of pseudorandom numbers to be generated.
 * see also \sa dsfmt_gv_fill_array_close_open(), \sa
 * dsfmt_fill_array_close1_open2(), \sa
 * dsfmt_gv_fill_array_close1_open2()
 */
DSFMT_PRE_INLINE2 void fill_array_close_open(double array[], ptrdiff_t size) {
    dsfmt_gv_fill_array_close_open(array, size);
}

/**
 * This function is juset the same as dsfmt_gv_fill_array_open_open().
 * @param array an array where pseudorandom numbers are filled
 * by this function.
 * @param size the number of pseudorandom numbers to be generated.
 * see also \sa dsfmt_gv_fill_array_open_open(), \sa
 * dsfmt_fill_array_close1_open2(), \sa
 * dsfmt_gv_fill_array_close1_open2()
 */
DSFMT_PRE_INLINE2 void fill_array_open_open(double array[], ptrdiff_t size) {
    dsfmt_gv_fill_array_open_open(array, size);
}

/**
 * This function is juset the same as dsfmt_gv_fill_array_close1_open2().
 * @param array an array where pseudorandom numbers are filled
 * by this function.
 * @param size the number of pseudorandom numbers to be generated.
 * see also \sa dsfmt_fill_array_close1_open2(), \sa
 * dsfmt_gv_fill_array_close1_open2()
 */
DSFMT_PRE_INLINE2 void fill_array_close1_open2(double array[], ptrdiff_t size) {
    dsfmt_gv_fill_array_close1_open2(array, size);
}
#endif /* DSFMT_DO_NOT_USE_OLD_NAMES */

#if defined(__cplusplus)
}
#endif

#endif /* DSFMT_H */<|MERGE_RESOLUTION|>--- conflicted
+++ resolved
@@ -159,15 +159,6 @@
     double d[2];
 };
 
-<<<<<<< HEAD
-#elif defined(__aarch64__) && defined(HAVE_NEON)
-#  include <arm_neon.h>
-
-/** 128-bit data structure */
-union W128_T {
-    uint64x2_t si;
-    float64x2_t sd;
-=======
 #if defined(HAVE_AVX2)
 #include <immintrin.h>
 union W256_T {
@@ -186,15 +177,10 @@
     
     float64x2_t f64x2;
 
->>>>>>> 847424d0
     uint64_t u[2];
     uint32_t u32[4];
     double d[2];
 };
-<<<<<<< HEAD
-
-=======
->>>>>>> 847424d0
 #else  /* standard C */
 /** 128-bit data structure */
 union W128_T {
